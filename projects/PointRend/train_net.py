#!/usr/bin/env python3
# Copyright (c) Facebook, Inc. and its affiliates. All Rights Reserved

"""
PointRend Training Script.

This script is a simplified version of the training script in detectron2/tools.
"""

import os
import torch

import detectron2.data.transforms as T
import detectron2.utils.comm as comm
from detectron2.checkpoint import DetectionCheckpointer
from detectron2.config import get_cfg
from detectron2.data import DatasetMapper, MetadataCatalog, build_detection_train_loader
from detectron2.engine import DefaultTrainer, default_argument_parser, default_setup, launch
from detectron2.evaluation import (
    CityscapesInstanceEvaluator,
    CityscapesSemSegEvaluator,
    COCOEvaluator,
<<<<<<< HEAD
    #SKUEvaluator,
=======
>>>>>>> 502f9511
    DatasetEvaluators,
    LVISEvaluator,
    SemSegEvaluator,
    verify_results,
)
from detectron2.projects.point_rend import ColorAugSSDTransform, add_pointrend_config


def build_sem_seg_train_aug(cfg):
    augs = [
        T.ResizeShortestEdge(
            cfg.INPUT.MIN_SIZE_TRAIN, cfg.INPUT.MAX_SIZE_TRAIN, cfg.INPUT.MIN_SIZE_TRAIN_SAMPLING
        )
    ]
    if cfg.INPUT.CROP.ENABLED:
        augs.append(
            T.RandomCrop_CategoryAreaConstraint(
                cfg.INPUT.CROP.TYPE,
                cfg.INPUT.CROP.SIZE,
                cfg.INPUT.CROP.SINGLE_CATEGORY_MAX_AREA,
                cfg.MODEL.SEM_SEG_HEAD.IGNORE_VALUE,
            )
        )
    if cfg.INPUT.COLOR_AUG_SSD:
        augs.append(ColorAugSSDTransform(img_format=cfg.INPUT.FORMAT))
    augs.append(T.RandomFlip())
    return augs


class Trainer(DefaultTrainer):
    """
    We use the "DefaultTrainer" which contains a number pre-defined logic for
    standard training workflow. They may not work for you, especially if you
    are working on a new research project. In that case you can use the cleaner
    "SimpleTrainer", or write your own training loop.
    """

    @classmethod
    def build_evaluator(cls, cfg, dataset_name, output_folder=None):
        """
        Create evaluator(s) for a given dataset.
        This uses the special metadata "evaluator_type" associated with each builtin dataset.
        For your own dataset, you can simply create an evaluator manually in your
        script and do not have to worry about the hacky if-else logic here.
        """
        if output_folder is None:
            output_folder = os.path.join(cfg.OUTPUT_DIR, "inference")
        evaluator_list = []
        evaluator_type = MetadataCatalog.get(dataset_name).evaluator_type
        if evaluator_type == "lvis":
            return LVISEvaluator(dataset_name, cfg, True, output_folder)
        if evaluator_type == "coco":
            return COCOEvaluator(dataset_name, cfg, True, output_folder)
        if evaluator_type == "sem_seg":
            return SemSegEvaluator(
                dataset_name,
                distributed=True,
                num_classes=cfg.MODEL.SEM_SEG_HEAD.NUM_CLASSES,
                ignore_label=cfg.MODEL.SEM_SEG_HEAD.IGNORE_VALUE,
                output_dir=output_folder,
            )
        if evaluator_type == "cityscapes_instance":
            assert (
                torch.cuda.device_count() >= comm.get_rank()
            ), "CityscapesEvaluator currently do not work with multiple machines."
            return CityscapesInstanceEvaluator(dataset_name)
        if evaluator_type == "cityscapes_sem_seg":
            assert (
                torch.cuda.device_count() >= comm.get_rank()
            ), "CityscapesEvaluator currently do not work with multiple machines."
            return CityscapesSemSegEvaluator(dataset_name)
         if len(evaluator_list) == 0:
            raise NotImplementedError(
                "no Evaluator for the dataset {} with the type {}".format(
                    dataset_name, evaluator_type
                )
            )
        if len(evaluator_list) == 1:
            return evaluator_list[0]
        return DatasetEvaluators(evaluator_list)

    @classmethod
    def build_train_loader(cls, cfg):
        if "SemanticSegmentor" in cfg.MODEL.META_ARCHITECTURE:
            mapper = DatasetMapper(cfg, is_train=True, augmentations=build_sem_seg_train_aug(cfg))
        else:
            mapper = None
        return build_detection_train_loader(cfg, mapper=mapper)


def setup(args):
    """
    Create configs and perform basic setups.
    """
    cfg = get_cfg()
    add_pointrend_config(cfg)
    cfg.merge_from_file(args.config_file)
    cfg.merge_from_list(args.opts)
    cfg.freeze()
    default_setup(cfg, args)
    return cfg


def main(args):
    cfg = setup(args)

    if args.eval_only:
        model = Trainer.build_model(cfg)
        DetectionCheckpointer(model, save_dir=cfg.OUTPUT_DIR).resume_or_load(
            cfg.MODEL.WEIGHTS, resume=args.resume
        )
        res = Trainer.test(cfg, model)
        if comm.is_main_process():
            verify_results(cfg, res)
        return res

    trainer = Trainer(cfg)
    trainer.resume_or_load(resume=args.resume)
    return trainer.train()


if __name__ == "__main__":
    args = default_argument_parser().parse_args()
    print("Command Line Args:", args)
    launch(
        main,
        args.num_gpus,
        num_machines=args.num_machines,
        machine_rank=args.machine_rank,
        dist_url=args.dist_url,
        args=(args,),
    )<|MERGE_RESOLUTION|>--- conflicted
+++ resolved
@@ -20,10 +20,6 @@
     CityscapesInstanceEvaluator,
     CityscapesSemSegEvaluator,
     COCOEvaluator,
-<<<<<<< HEAD
-    #SKUEvaluator,
-=======
->>>>>>> 502f9511
     DatasetEvaluators,
     LVISEvaluator,
     SemSegEvaluator,
